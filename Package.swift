--- conflicted
+++ resolved
@@ -19,18 +19,10 @@
 let package = Package(
     name: "Kitura-net",
     dependencies: [
-<<<<<<< HEAD
-        .Package(url: "https://github.com/IBM-Swift/Kitura-sys.git", majorVersion: 0, minor: 10),
-        .Package(url: "https://github.com/IBM-Swift/BlueSocket.git", majorVersion: 0, minor: 3),
-        .Package(url: "https://github.com/IBM-Swift/LoggerAPI.git", majorVersion: 0, minor: 4),
-        .Package(url: "https://github.com/IBM-Swift/CCurl.git", majorVersion: 0, minor: 0),
-        .Package(url: "https://github.com/IBM-Swift/CHttpParser.git", majorVersion: 0, minor: 0),
-=======
-        .Package(url: "https://github.com/IBM-Swift/Kitura-sys.git", majorVersion: 0, minor: 11),
+        .Package(url: "https://github.com/IBM-Swift/Kitura-sys.git", majorVersion: 0, minor: 12),
         .Package(url: "https://github.com/IBM-Swift/BlueSocket.git", majorVersion: 0, minor: 5),
         .Package(url: "https://github.com/IBM-Swift/LoggerAPI.git", majorVersion: 0, minor: 5),
         .Package(url: "https://github.com/IBM-Swift/CCurl.git", majorVersion: 0, minor: 1),
         .Package(url: "https://github.com/IBM-Swift/CHttpParser.git", majorVersion: 0, minor: 1),
->>>>>>> d69cab15
     ]
 )